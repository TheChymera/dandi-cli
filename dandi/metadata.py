from datetime import datetime
import os
import os.path as op
import re
from uuid import uuid4

from dandischema import models

from . import __version__, get_logger
from .dandiset import Dandiset
from .pynwb_utils import (
    _get_pynwb_metadata,
    get_neurodata_types,
    get_nwb_version,
    ignore_benign_pynwb_warnings,
    metadata_cache,
)
from .utils import ensure_datetime, get_mime_type, get_utcnow_datetime

lgr = get_logger()


@metadata_cache.memoize_path
def get_metadata(path):
    """Get selected metadata from a .nwb file or a dandiset directory

    If a directory given and it is not a Dandiset, None is returned

    Parameters
    ----------
    path: str or Path

    Returns
    -------
    dict
    """
    # when we run in parallel, these annoying warnings appear
    ignore_benign_pynwb_warnings()
    path = str(path)  # for Path
    meta = dict()

    if op.isdir(path):
        try:
            dandiset = Dandiset(path)
            return dandiset.metadata
        except ValueError as exc:
            lgr.debug("Failed to get metadata for %s: %s", path, exc)
            return None

    # First read out possibly available versions of specifications for NWB(:N)
    meta["nwb_version"] = get_nwb_version(path)

    # PyNWB might fail to load because of missing extensions.
    # There is a new initiative of establishing registry of such extensions.
    # Not yet sure if PyNWB is going to provide "native" support for needed
    # functionality: https://github.com/NeurodataWithoutBorders/pynwb/issues/1143
    # So meanwhile, hard-coded workaround for data types we care about
    ndtypes_registry = {
        "AIBS_ecephys": "allensdk.brain_observatory.ecephys.nwb",
        "ndx-labmetadata-abf": "ndx_dandi_icephys",
    }
    tried_imports = set()
    while True:
        try:
            meta.update(_get_pynwb_metadata(path))
            break
        except KeyError as exc:  # ATM there is
            lgr.debug("Failed to read %s: %s", path, exc)
            res = re.match(r"^['\"\\]+(\S+). not a namespace", str(exc))
            if not res:
                raise
            ndtype = res.groups()[0]
            if ndtype not in ndtypes_registry:
                raise ValueError(
                    "We do not know which extension provides %s. "
                    "Original exception was: %s. " % (ndtype, exc)
                )
            import_mod = ndtypes_registry[ndtype]
            lgr.debug("Importing %r which should provide %r", import_mod, ndtype)
            if import_mod in tried_imports:
                raise RuntimeError(
                    "We already tried importing %s to provide %s, but it seems it didn't help"
                    % (import_mod, ndtype)
                )
            tried_imports.add(import_mod)
            __import__(import_mod)

    meta["nd_types"] = get_neurodata_types(path)

    return meta


def _parse_iso8601(age):
    """checking if age is proper iso8601, additional formatting"""
    # allowing for comma instead of ., e.g. P1,5D
    age = age.replace(",", ".")
    pattern = (
        "^P(?!$)(\\d+(?:\\.\\d+)?Y)?(\\d+(?:\\.\\d+)?M)?(\\d+(?:\\.\\d+)?W)?(\\d+(?:\\.\\d+)?D)?"
        "(T(?=\\d)(\\d+(?:\\.\\d+)?H)?(\\d+(?:\\.\\d+)?M)?(\\d+(?:\\.\\d+)?S)?)?$"
    )

    matchstr = re.match(pattern, age, flags=re.I)
    if matchstr:
        age_frm = [matchstr.group(i) for i in range(1, 6) if matchstr.group(i)]
        age_frm = ["P"] + age_frm
        return age_frm
    else:
        raise ValueError(f"ISO 8601 expected, but {age} was received")


def _parse_age_re(age, unit, tp="date"):
    """finding parts that have <value> <unit> in various forms"""

    if unit == "Y":
        pat_un = "y(ear)?"
    elif unit == "M" and tp == "date":
        pat_un = "(month|mon|mo|m)"
    elif unit == "W":
        pat_un = "w(eek)?"
    elif unit == "D":
        pat_un = "d(ay)?"
    elif unit == "H":
        pat_un = "h(our)?"
    elif unit == "M" and tp == "time":
        pat_un = "(min|m(inute)?)"
    elif unit == "S":
        pat_un = "(sec|s(econd)?)"

    pattern = rf"(\d+\.?\d*)\s*({pat_un}s?)"
    matchstr = re.match(pattern, age, flags=re.I)
    swap_flag = False
    if matchstr is None:
        # checking pattern with "unit" word
        pattern_unit = rf"(\d+\.?\d*)\s*units?:?\s*({pat_un}s?)"
        matchstr = re.match(pattern_unit, age, flags=re.I)
        if matchstr is None:
            # checking patter with swapped order
            pattern = rf"({pat_un}s?)\s*(\d+\.?\d*)"
            matchstr = re.match(pattern, age, flags=re.I)
            swap_flag = True
            if matchstr is None:
                return age, None
    if swap_flag:
        qty = matchstr.group(3)
    else:
        qty = matchstr.group(1)
    if "." in qty:
        qty = float(qty)
        if int(qty) == qty:
            qty = int(qty)
    else:
        qty = int(qty)
    age_rem = age.replace(matchstr.group(0), "")
    age_rem = age_rem.strip()
    return age_rem, f"{qty}{unit}"


def _parse_hours_format(age):
    """parsing format 0:30:10"""
    pattern = r"\s*(\d\d?):(\d\d):(\d\d)"
    matchstr = re.match(pattern, age, flags=re.I)
    if matchstr:
        time_part = f"T{int(matchstr.group(1))}H{int(matchstr.group(2))}M{int(matchstr.group(3))}S"
        age_rem = age.replace(matchstr.group(0), "")
        age_rem = age_rem.strip()
        return age_rem, [time_part]
    else:
        return age, []


def _check_decimal_parts(age_parts):
    """checking if decimal parts are only in the lowest order component"""
    # if the last part is the T component I have to separate the parts
    if "T" in age_parts[-1]:
        pattern_time = "^T(\\d+(?:\\.\\d+)?H)?(\\d+(?:\\.\\d+)?M)?(\\d+(?:\\.\\d+)?S)?"
        matchstr = re.match(pattern_time, age_parts[-1], flags=re.I)
        time_parts = [matchstr.group(i) for i in range(1, 3) if matchstr.group(i)]
        age_parts = age_parts[:-1] + time_parts
    decim_part = ["." in el for el in age_parts]
    if any(decim_part) and any(decim_part[:-1]):
        return False
    else:
        return True


def parse_age(age):
    """
    Parsing age field and converting into an ISO 8601 duration

    Parameters
    ----------
    age : str

    Returns
    -------
    str
    """

    if not age:
        raise ValueError("age is empty")

    age_orig = age

    if "gestation" in age.lower():
        pattern_time = "^gest[a-z]*"
        matchstr = re.match(pattern_time, age, flags=re.I)
        age = age.replace(matchstr.group(0), "")
        ref = "Gestational"
    else:
        ref = "Birth"

    age = age.strip()

    if age[0] == "P":
        age_f = _parse_iso8601(age)
    else:  # trying to figure out any free form
        # removing some symbols
        for symb in [",", ";", "(", ")"]:
            age = age.replace(symb, " ")
        age = age.strip()
        if not age:
            raise ValueError("age doesn't have any information")

        date_f = []
        for unit in ["Y", "M", "W", "D"]:
            if not age:
                break
            age, part_f = _parse_age_re(age, unit)
            if part_f and date_f:
                date_f.append(part_f)
            elif part_f:
                date_f = ["P", part_f]

        if ref == "Birth":
            time_f = []
            for un in ["H", "M", "S"]:
                if not age:
                    break
                age, part_f = _parse_age_re(age, un, tp="time")
                if part_f and time_f:
                    time_f.append(part_f)
                elif part_f:
                    time_f = ["T", part_f]
            # trying to find formats 00:00:00 for time
            if not time_f:
                age, time_f = _parse_hours_format(age)

            age_f = date_f + time_f
        elif ref == "Gestational":
            # ignore time formats for Gestational (unless it is needed in the future)
            age_f = date_f
        if set(age) - {" ", ".", ",", ":", ";"}:
            raise ValueError(
                f"not able to parse the age: {age_orig}, no rules to convert: {age}"
            )

    # checking if there are decimal parts in the higher order components
    if not _check_decimal_parts(age_f):
        raise ValueError(
            f"decimal fraction allowed in the lowest order part only,"
            f" but {age} was received "
        )
    return "".join(age_f), ref


def extract_age(metadata):
    try:
        dob = ensure_datetime(metadata["date_of_birth"])
        start = ensure_datetime(metadata["session_start_time"])
    except (KeyError, TypeError, ValueError):
<<<<<<< HEAD
        if metadata.get("age") is not None:
            duration = parse_age(metadata["age"])
        else:
=======
        try:
            duration, ref = parse_age(metadata["age"])
        except (KeyError, TypeError, ValueError):
>>>>>>> 8dd9bffd
            return ...
    else:
        duration, ref = timedelta2duration(start - dob), "Birth"
    return models.PropertyValue(
        value=duration,
        unitText="ISO-8601 duration",
        valueReference=models.PropertyValue(
            value=getattr(models.AgeReferenceType, f"{ref}Reference")
        ),
    )


def timedelta2duration(delta):
    """
    Convert a datetime.timedelta to ISO 8601 duration format

    Parameters
    ----------
    delta : datetime.timedelta

    Returns
    -------
    str
    """
    s = "P"
    if delta.days:
        s += f"{delta.days}D"
    if delta.seconds or delta.microseconds:
        sec = delta.seconds
        if delta.microseconds:
            # Don't add when microseconds is 0, so that sec will be an int then
            sec += delta.microseconds / 1e6
        s += f"T{sec}S"
    if s == "P":
        s += "0D"
    return s


def extract_sex(metadata):
    value = metadata.get("sex", None)
    if value is not None and value != "":
        value = value.lower()
        if value in ["m", "male"]:
            value_id = "http://purl.obolibrary.org/obo/PATO_0000384"
            value = "Male"
        elif value in ["f", "female"]:
            value_id = "http://purl.obolibrary.org/obo/PATO_0000383"
            value = "Female"
        elif value in ["unknown", "u"]:
            value_id = None
            value = "Unknown"
        elif value in ["other"]:
            value_id = None
            value = "Other"
        elif value.startswith("http"):
            value_id = value
            value = None
        else:
            raise ValueError(f"Cannot interpret sex field: {value}")
        return models.SexType(identifier=value_id, name=value)
    else:
        return ...


def extract_species(metadata):
    value = metadata.get("species", None)
    if value is not None and value != "":
        value = value.lower()
        if "mouse" in value or value.startswith("mus"):
            value_id = "http://purl.obolibrary.org/obo/NCBITaxon_10090"
            value = "House mouse"
        elif "human" in value or value.startswith("homo"):
            value_id = "http://purl.obolibrary.org/obo/NCBITaxon_9606"
            value = "Human"
        elif "norvegicus" in value:
            value_id = "http://purl.obolibrary.org/obo/NCBITaxon_10116"
            value = "Brown rat"
        elif "mulatta" in value or "rhesus" in value:
            value_id = "http://purl.obolibrary.org/obo/NCBITaxon_9544"
            value = "Rhesus monkey"
        elif "jacchus" in value:
            value_id = "http://purl.obolibrary.org/obo/NCBITaxon_9483"
            value = "Common marmoset"
        elif "melanogaster" in value or "fruit fly" in value:
            value_id = "http://purl.obolibrary.org/obo/NCBITaxon_7227"
            value = "Common fruit fly"
        elif value.startswith("http"):
            value_id = value
            value = None
        else:
            raise ValueError(f"Cannot interpret species field: {value}")
        return models.SpeciesType(identifier=value_id, name=value.capitalize())
    else:
        return ...


def extract_assay_type(metadata):
    if "assayType" in metadata:
        return [models.AssayType(identifier="assayType", name=metadata["assayType"])]
    else:
        return ...


def extract_anatomy(metadata):
    if "anatomy" in metadata:
        return [models.Anatomy(identifier="anatomy", name=metadata["anatomy"])]
    else:
        return ...


def extract_model(modelcls, metadata, **kwargs):
    m = modelcls.unvalidated()
    for field in m.__fields__.keys():
        value = kwargs.get(field, extract_field(field, metadata))
        if value is not Ellipsis:
            setattr(m, field, value)
    # return modelcls(**m.dict())
    return m


def extract_model_list(modelcls, id_field, id_source, **kwargs):
    def func(metadata):
        m = extract_model(
            modelcls, metadata, **{id_field: metadata.get(id_source)}, **kwargs
        )
        if all(v is None for k, v in m.dict().items() if k != "schemaKey"):
            return []
        else:
            return [m]

    return func


def extract_wasDerivedFrom(metadata):
    derived_from = None
    for field, sample_name in [
        ("tissue_sample_id", "tissuesample"),
        ("slice_id", "slice"),
        ("cell_id", "cell"),
    ]:
        if metadata.get(field) is not None:
            derived_from = [
                models.BioSample(
                    identifier=metadata[field],
                    wasDerivedFrom=derived_from,
                    sampleType=models.SampleType(name=sample_name),
                )
            ]
    return derived_from


extract_wasAttributedTo = extract_model_list(
    models.Participant, "identifier", "subject_id", id=...
)


def extract_session(metadata: dict) -> list:
    probe_ids = metadata.get("probe_ids", [])
    if isinstance(probe_ids, str):
        probe_ids = [probe_ids]
    probes = []
    for val in probe_ids:
        probes.append(models.Equipment(identifier=f"probe:{val}", name="Ecephys Probe"))
    probes = probes or None
    session_id = None
    if metadata.get("session_id") is not None:
        session_id = str(metadata["session_id"])
    if (session_id or metadata.get("session_start_time") or probes) is None:
        return None
    return [
        models.Session(
            identifier=session_id,
            name=session_id or "Acquisition session",
            description=metadata.get("session_description"),
            startDate=metadata.get("session_start_time"),
            used=probes,
        )
    ]


def extract_digest(metadata):
    if "digest" in metadata:
        return {models.DigestType[metadata["digest_type"]]: metadata["digest"]}
    else:
        return ...


FIELD_EXTRACTORS = {
    "wasDerivedFrom": extract_wasDerivedFrom,
    "wasAttributedTo": extract_wasAttributedTo,
    "wasGeneratedBy": extract_session,
    "age": extract_age,
    "sex": extract_sex,
    "assayType": extract_assay_type,
    "anatomy": extract_anatomy,
    "digest": extract_digest,
    "species": extract_species,
}


def extract_field(field, metadata):
    if field in FIELD_EXTRACTORS:
        return FIELD_EXTRACTORS[field](metadata)
    else:
        return metadata.get(field, ...)


neurodata_typemap = {
    "ElectricalSeries": {
        "module": "ecephys",
        "neurodata_type": "ElectricalSeries",
        "technique": "multi electrode extracellular electrophysiology recording technique",
        "approach": "electrophysiological approach",
    },
    "SpikeEventSeries": {
        "module": "ecephys",
        "neurodata_type": "SpikeEventSeries",
        "technique": "spike sorting technique",
        "approach": "electrophysiological approach",
    },
    "FeatureExtraction": {
        "module": "ecephys",
        "neurodata_type": "FeatureExtraction",
        "technique": "spike sorting technique",
        "approach": "electrophysiological approach",
    },
    "LFP": {
        "module": "ecephys",
        "neurodata_type": "LFP",
        "technique": "signal filtering technique",
        "approach": "electrophysiological approach",
    },
    "EventWaveform": {
        "module": "ecephys",
        "neurodata_type": "EventWaveform",
        "technique": "spike sorting technique",
        "approach": "electrophysiological approach",
    },
    "EventDetection": {
        "module": "ecephys",
        "neurodata_type": "EventDetection",
        "technique": "spike sorting technique",
        "approach": "electrophysiological approach",
    },
    "ElectrodeGroup": {
        "module": "ecephys",
        "neurodata_type": "ElectrodeGroup",
        "technique": "surgical technique",
        "approach": "electrophysiological approach",
    },
    "PatchClampSeries": {
        "module": "icephys",
        "neurodata_type": "PatchClampSeries",
        "technique": "patch clamp technique",
        "approach": "electrophysiological approach",
    },
    "CurrentClampSeries": {
        "module": "icephys",
        "neurodata_type": "CurrentClampSeries",
        "technique": "current clamp technique",
        "approach": "electrophysiological approach",
    },
    "CurrentClampStimulusSeries": {
        "module": "icephys",
        "neurodata_type": "CurrentClampStimulusSeries",
        "technique": "current clamp technique",
        "approach": "electrophysiological approach",
    },
    "VoltageClampSeries": {
        "module": "icephys",
        "neurodata_type": "VoltageClampSeries",
        "technique": "voltage clamp technique",
        "approach": "electrophysiological approach",
    },
    "VoltageClampStimulusSeries": {
        "module": "icephys",
        "neurodata_type": "VoltageClampStimulusSeries",
        "technique": "voltage clamp technique",
        "approach": "electrophysiological approach",
    },
    "TwoPhotonSeries": {
        "module": "ophys",
        "neurodata_type": "TwoPhotonSeries",
        "technique": "two-photon microscopy technique",
        "approach": "microscopy approach; cell population imaging",
    },
    "OpticalChannel": {
        "module": "ophys",
        "neurodata_type": "OpticalChannel",
        "technique": "surgical technique",
        "approach": "microscopy approach; cell population imaging",
    },
    "ImagingPlane": {
        "module": "ophys",
        "neurodata_type": "ImagingPlane",
        "technique": None,
        "approach": "microscopy approach; cell population imaging",
    },
    "PlaneSegmentation": {
        "module": "ophys",
        "neurodata_type": "PlaneSegmentation",
        "technique": None,
        "approach": "microscopy approach; cell population imaging",
    },
    "Position": {
        "module": "behavior",
        "neurodata_type": "Position",
        "technique": "behavioral technique",
        "approach": "behavioral approach",
    },
    "SpatialSeries": {
        "module": "behavior",
        "neurodata_type": "SpatialSeries",
        "technique": "behavioral technique",
        "approach": "behavioral approach",
    },
    "BehavioralEpochs": {
        "module": "behavior",
        "neurodata_type": "BehavioralEpochs",
        "technique": "behavioral technique",
        "approach": "behavioral approach",
    },
    "BehavioralEvents": {
        "module": "behavior",
        "neurodata_type": "BehavioralEvents",
        "technique": "behavioral technique",
        "approach": "behavioral approach",
    },
    "BehavioralTimeSeries": {
        "module": "behavior",
        "neurodata_type": "BehavioralTimeSeries",
        "technique": "behavioral technique",
        "approach": "behavioral approach",
    },
    "PupilTracking": {
        "module": "behavior",
        "neurodata_type": "PupilTracking",
        "technique": "behavioral technique",
        "approach": "behavioral approach",
    },
    "EyeTracking": {
        "module": "behavior",
        "neurodata_type": "EyeTracking",
        "technique": "behavioral technique",
        "approach": "behavioral approach",
    },
    "CompassDirection": {
        "module": "behavior",
        "neurodata_type": "CompassDirection",
        "technique": "behavioral technique",
        "approach": "behavioral approach",
    },
    "ProcessingModule": {
        "module": "base",
        "neurodata_type": "ProcessingModule",
        "technique": "analytical technique",
        "approach": None,
    },
    "RGBImage": {
        "module": "image",
        "neurodata_type": "RGBImage",
        "technique": "photographic technique",
        "approach": None,
    },
    "DecompositionSeries": {
        "module": "misc",
        "neurodata_type": "DecompositionSeries",
        "technique": "fourier analysis technique",
        "approach": None,
    },
    "Units": {
        "module": "misc",
        "neurodata_type": "Units",
        "technique": "spike sorting technique",
        "approach": "electrophysiological approach",
    },
    "Spectrum": {
        "module": "ndx-spectrum",
        "neurodata_type": "Spectrum",
        "technique": "fourier analysis technique",
        "approach": None,
    },
    "OptogeneticStimulusSIte": {
        "module": "ogen",
        "neurodata_type": "OptogeneticStimulusSIte",
        "technique": None,
        "approach": "optogenetic approach",
    },
    "OptogeneticSeries": {
        "module": "ogen",
        "neurodata_type": "OptogeneticSeries",
        "technique": None,
        "approach": "optogenetic approach",
    },
}


def process_ndtypes(asset, nd_types):
    approach = set()
    technique = set()
    variables = set()
    for val in nd_types:
        if val not in neurodata_typemap:
            continue
        if neurodata_typemap[val]["approach"]:
            approach.add(neurodata_typemap[val]["approach"])
        if neurodata_typemap[val]["technique"]:
            technique.add(neurodata_typemap[val]["technique"])
        variables.add(val)
    asset.approach = [models.ApproachType(name=val) for val in approach]
    asset.measurementTechnique = [
        models.MeasurementTechniqueType(name=val) for val in technique
    ]
    asset.variableMeasured = [models.PropertyValue(value=val) for val in variables]
    return asset


def nwb2asset(
    nwb_path, digest=None, digest_type=None, schema_version=None
) -> models.BareAsset:
    if schema_version is not None:
        current_version = models.get_schema_version()
        if schema_version != current_version:
            raise ValueError(
                f"Unsupported schema version: {schema_version}; expected {current_version}"
            )
    start_time = datetime.now().astimezone()
    metadata = get_metadata(nwb_path)
    if digest is not None:
        metadata["digest"] = digest
        metadata["digest_type"] = digest_type
    metadata["contentSize"] = op.getsize(nwb_path)
    metadata["encodingFormat"] = "application/x-nwb"
    metadata["dateModified"] = get_utcnow_datetime()
    metadata["blobDateModified"] = ensure_datetime(os.stat(nwb_path).st_mtime)
    metadata["path"] = nwb_path
    if metadata["blobDateModified"] > metadata["dateModified"]:
        lgr.warning(
            "mtime %s of %s is in the future", metadata["blobDateModified"], nwb_path
        )
    asset = metadata2asset(metadata)
    asset = process_ndtypes(asset, metadata["nd_types"])
    end_time = datetime.now().astimezone()
    if asset.wasGeneratedBy is None:
        asset.wasGeneratedBy = []
    asset.wasGeneratedBy.append(get_generator(start_time, end_time))
    return asset


def get_default_metadata(path, digest=None, digest_type=None) -> models.BareAsset:
    start_time = datetime.now().astimezone()
    if digest is not None:
        digest_model = {models.DigestType[digest_type]: digest}
    else:
        digest_model = []
    dateModified = get_utcnow_datetime()
    blobDateModified = ensure_datetime(os.stat(path).st_mtime)
    if blobDateModified > dateModified:
        lgr.warning("mtime %s of %s is in the future", blobDateModified, path)
    end_time = datetime.now().astimezone()
    return models.BareAsset.unvalidated(
        contentSize=os.path.getsize(path),
        digest=digest_model,
        dateModified=dateModified,
        blobDateModified=blobDateModified,
        wasGeneratedBy=[get_generator(start_time, end_time)],
        encodingFormat=get_mime_type(path),
    )


def get_generator(start_time: datetime, end_time: datetime) -> models.Activity:
    return models.Activity(
        id=uuid4().urn,
        name="Metadata generation",
        description="Metadata generated by DANDI cli",
        wasAssociatedWith=[
            models.Software(
                identifier="RRID:SCR_019009",
                name="DANDI Command Line Interface",
                version=__version__,
                url="https://github.com/dandi/dandi-cli",
                schemaKey="Software",
            )
        ],
        startedAt=start_time,
        endedAt=end_time,
    )


def metadata2asset(metadata):
    bare_dict = extract_model(models.BareAsset, metadata).json_dict()
    return models.BareAsset(**bare_dict)<|MERGE_RESOLUTION|>--- conflicted
+++ resolved
@@ -268,15 +268,9 @@
         dob = ensure_datetime(metadata["date_of_birth"])
         start = ensure_datetime(metadata["session_start_time"])
     except (KeyError, TypeError, ValueError):
-<<<<<<< HEAD
         if metadata.get("age") is not None:
-            duration = parse_age(metadata["age"])
+            duration, ref = parse_age(metadata["age"])
         else:
-=======
-        try:
-            duration, ref = parse_age(metadata["age"])
-        except (KeyError, TypeError, ValueError):
->>>>>>> 8dd9bffd
             return ...
     else:
         duration, ref = timedelta2duration(start - dob), "Birth"
