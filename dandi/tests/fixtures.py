--- conflicted
+++ resolved
@@ -13,11 +13,7 @@
 
 from click.testing import CliRunner
 from dandischema.consts import DANDI_SCHEMA_VERSION
-<<<<<<< HEAD
 from dateutil.tz import tzlocal, tzutc
-=======
-from dateutil.tz import tzutc
->>>>>>> 415670f2
 import numpy as np
 import pynwb
 from pynwb import NWBHDF5IO, NWBFile
